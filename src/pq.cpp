--- conflicted
+++ resolved
@@ -962,11 +962,11 @@
 void generate_quantized_data(const std::string data_file_to_use, const std::string pq_pivots_path,
                              const std::string pq_compressed_vectors_path, diskann::Metric compareMetric,
                              const double p_val, const size_t num_pq_chunks, const bool use_opq,
-                             const std::string codebook_path)
+                             const std::string codebook_prefix)
 {
     size_t train_size, train_dim;
     float *train_data;
-    if (!file_exists(codebook_path))
+    if (!file_exists(codebook_prefix))
     {
         // instantiates train_data with random sample updates train_size
         gen_random_slice<T>(data_file_to_use.c_str(), p_val, train_data, train_size, train_dim);
@@ -981,25 +981,19 @@
         if (!use_opq)
         {
             generate_pq_pivots(train_data, train_size, (uint32_t)train_dim, NUM_PQ_CENTROIDS, (uint32_t)num_pq_chunks,
-                               NUM_KMEANS_REPS_PQ, pq_pivots_path, make_zero_mean);
+                NUM_KMEANS_REPS_PQ, pq_pivots_path, make_zero_mean);
         }
         else
         {
-            generate_opq_pivots(train_data, train_size, (_u32)train_dim, NUM_PQ_CENTROIDS, (_u32)num_pq_chunks,
-                                pq_pivots_path, make_zero_mean);
+            generate_opq_pivots(train_data, train_size, (uint32_t)train_dim, NUM_PQ_CENTROIDS, (uint32_t)num_pq_chunks,
+                pq_pivots_path, make_zero_mean);
         }
         delete[] train_data;
     }
     else
     {
-<<<<<<< HEAD
         diskann::cout << "Skip Training with predefined pivots in: " << pq_pivots_path << std::endl;
-=======
-        generate_opq_pivots(train_data, train_size, (uint32_t)train_dim, NUM_PQ_CENTROIDS, (uint32_t)num_pq_chunks,
-                            pq_pivots_path, make_zero_mean);
->>>>>>> 6a432188
-    }
-
+    }
     generate_pq_data_from_pivots<T>(data_file_to_use.c_str(), NUM_PQ_CENTROIDS, (uint32_t)num_pq_chunks, pq_pivots_path,
                                     pq_compressed_vectors_path, use_opq);
 }
@@ -1042,19 +1036,19 @@
                                                                 const std::string pq_compressed_vectors_path,
                                                                 diskann::Metric compareMetric, const double p_val,
                                                                 const size_t num_pq_chunks, const bool use_opq,
-                                                                const std::string codebook_path);
+                                                                const std::string codebook_prefix);
 
 template DISKANN_DLLEXPORT void generate_quantized_data<uint8_t>(const std::string data_file_to_use,
                                                                  const std::string pq_pivots_path,
                                                                  const std::string pq_compressed_vectors_path,
                                                                  diskann::Metric compareMetric, const double p_val,
                                                                  const size_t num_pq_chunks, const bool use_opq,
-                                                                 const std::string codebook_path);
+                                                                 const std::string codebook_prefix);
 
 template DISKANN_DLLEXPORT void generate_quantized_data<float>(const std::string data_file_to_use,
                                                                const std::string pq_pivots_path,
                                                                const std::string pq_compressed_vectors_path,
                                                                diskann::Metric compareMetric, const double p_val,
                                                                const size_t num_pq_chunks, const bool use_opq,
-                                                               const std::string codebook_path);
+                                                               const std::string codebook_prefix);
 } // namespace diskann